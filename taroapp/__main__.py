import sys

<<<<<<< HEAD
from taro import persistence
from taroapp import cmd, argsconfig, cli
from taro.persistence import PersistenceDisabledError


def main_cli():
    main(None)


def main(args):
    """Taro CLI app main function.

    Note: Configuration is setup before execution of all commands although not all commands require it.
          This practice increases safety (in regards with future extensions) and consistency.
          Performance impact is expected to be negligible.

    :param args: CLI arguments
    """
    args_ns = cli.parse_args(args)

    """
    If config create command is chosen, config loading is skipped.
    """
    if not(args_ns.action == 'config' and args_ns.config_action == 'create'):
        setup_config(args_ns)
    
    try:
        cmd.run(args_ns)
    except PersistenceDisabledError:
        print('This command cannot be executed with disabled persistence. Enable persistence in config file first.',
              file=sys.stderr)
    finally:
        persistence.close()


def setup_config(args):
    """Load and setup config according to provided CLI arguments

    :param args: CLI arguments
    """
    argsconfig.load_config(args)
    argsconfig.override_config(args)

=======
from . import main
>>>>>>> bdf456d6

if __name__ == '__main__':
    main(sys.argv[1:])<|MERGE_RESOLUTION|>--- conflicted
+++ resolved
@@ -1,52 +1,6 @@
 import sys
 
-<<<<<<< HEAD
-from taro import persistence
-from taroapp import cmd, argsconfig, cli
-from taro.persistence import PersistenceDisabledError
-
-
-def main_cli():
-    main(None)
-
-
-def main(args):
-    """Taro CLI app main function.
-
-    Note: Configuration is setup before execution of all commands although not all commands require it.
-          This practice increases safety (in regards with future extensions) and consistency.
-          Performance impact is expected to be negligible.
-
-    :param args: CLI arguments
-    """
-    args_ns = cli.parse_args(args)
-
-    """
-    If config create command is chosen, config loading is skipped.
-    """
-    if not(args_ns.action == 'config' and args_ns.config_action == 'create'):
-        setup_config(args_ns)
-    
-    try:
-        cmd.run(args_ns)
-    except PersistenceDisabledError:
-        print('This command cannot be executed with disabled persistence. Enable persistence in config file first.',
-              file=sys.stderr)
-    finally:
-        persistence.close()
-
-
-def setup_config(args):
-    """Load and setup config according to provided CLI arguments
-
-    :param args: CLI arguments
-    """
-    argsconfig.load_config(args)
-    argsconfig.override_config(args)
-
-=======
-from . import main
->>>>>>> bdf456d6
+from . import main  
 
 if __name__ == '__main__':
     main(sys.argv[1:])